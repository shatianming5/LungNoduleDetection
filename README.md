--- conflicted
+++ resolved
@@ -1,8 +1,4 @@
 # Lung Nodule Detection
-<<<<<<< HEAD
  Using 3d Vit to detect lung nodule from CT images
 
-<img src = "imgs/nodule_sample_0.gif" width ="22%" /><img src = "imgs/nodule_sample_1.gif" width ="22%" /><img src = "imgs/nodule_sample_2.gif" width ="22%" /><img src = "imgs/nodule_sample_3.gif" width ="22%" />
-=======
- Using 3d Vision Transformer (ViT) to detect lung nodule from CT images
->>>>>>> 2f66c8be
+<img src = "imgs/nodule_sample_0.gif" width ="22%" /><img src = "imgs/nodule_sample_1.gif" width ="22%" /><img src = "imgs/nodule_sample_2.gif" width ="22%" /><img src = "imgs/nodule_sample_3.gif" width ="22%" />